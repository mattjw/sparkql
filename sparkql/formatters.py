--- conflicted
+++ resolved
@@ -71,7 +71,6 @@
     def _pretty_struct_field(cls, field: StructField, depth: int) -> str:
         """Helper for `_pretty_struct_type`, that formats a field."""
         assert isinstance(field, StructField)
-<<<<<<< HEAD
         formatted = "StructField({},".format(field.name)
         if isinstance(field.dataType, (StructType, ArrayType)):
             formatted += "\n" + cls._indent(depth + 1)
@@ -82,14 +81,6 @@
             formatted += "\n" + cls._indent(depth + 1)
         formatted += "{})".format(cls._boolean_as_str(field.nullable))
 
-=======
-        formatted = "StructField({},{},{}{})".format(
-            field.name,
-            cls._pretty_data_type(field.dataType, depth),
-            ("\n" + cls._indent(depth + 1)) if isinstance(field.dataType, StructType) else "",
-            cls._boolean_as_str(field.nullable),
-        )
->>>>>>> 8167d3e4
         return formatted
 
 
